--- conflicted
+++ resolved
@@ -1,5 +1,4 @@
-<<<<<<< HEAD
-# GRAM: Grammar-Based Refined-Label Representing Mechanism in the Hierarchical Semantic Parsing Task
+# GRAM: Grammar-Based Refined-Label Representing Mechanism
 
 ## Create a conda environment and install the required packages
 
@@ -15,7 +14,4 @@
 
 ```bash
 ./script/train_GRAM*.sh
-```
-=======
-# GRAM: Grammar-Based Refined-Label Representing Mechanism
->>>>>>> d99bc40c
+```